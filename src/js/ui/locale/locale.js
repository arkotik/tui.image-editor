--- conflicted
+++ resolved
@@ -2,19 +2,13 @@
  * Translate messages
  */
 class Locale {
-<<<<<<< HEAD
-    /**
-     * @constructor
-     * @param {Object} locale - Locale object for initialise
-     */
-    constructor(locale) {
-        this._locale = locale;
-    }
-=======
+  /**
+   * @constructor
+   * @param {Object} locale - Locale object for initialise
+   */
   constructor(locale) {
     this._locale = locale;
   }
->>>>>>> e2d7caa9
 
   /**
    * localize message
