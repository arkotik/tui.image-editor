--- conflicted
+++ resolved
@@ -8,7 +8,6 @@
 const {min, max} = Math;
 let hostnameSent = false;
 
-<<<<<<< HEAD
 /**
  * Clamp value
  * @param {number} value - Value
@@ -71,220 +70,6 @@
     for (i = 0; i < length; i += 1) {
         key = keys[i];
         props[key] = obj[key];
-=======
-module.exports = {
-    /**
-     * Clamp value
-     * @param {number} value - Value
-     * @param {number} minValue - Minimum value
-     * @param {number} maxValue - Maximum value
-     * @returns {number} clamped value
-     */
-    clamp(value, minValue, maxValue) {
-        let temp;
-        if (minValue > maxValue) {
-            temp = minValue;
-            minValue = maxValue;
-            maxValue = temp;
-        }
-
-        return max(minValue, min(value, maxValue));
-    },
-
-    /**
-     * Make key-value object from arguments
-     * @returns {object.<string, string>}
-     */
-    keyMirror(...args) {
-        const obj = {};
-
-        forEach(args, key => {
-            obj[key] = key;
-        });
-
-        return obj;
-    },
-
-    /**
-     * Make CSSText
-     * @param {Object} styleObj - Style info object
-     * @returns {string} Connected string of style
-     */
-    makeStyleText(styleObj) {
-        let styleStr = '';
-
-        forEach(styleObj, (value, prop) => {
-            styleStr += `${prop}: ${value};`;
-        });
-
-        return styleStr;
-    },
-
-    /**
-     * Get object's properties
-     * @param {Object} obj - object
-     * @param {Array} keys - keys
-     * @returns {Object} properties object
-     */
-    getProperties(obj, keys) {
-        const props = {};
-        const {length} = keys;
-        let i = 0;
-        let key;
-
-        for (i = 0; i < length; i += 1) {
-            key = keys[i];
-            props[key] = obj[key];
-        }
-
-        return props;
-    },
-
-    /**
-     * ParseInt simpliment
-     * @param {number} value - Value
-     * @returns {number}
-     */
-    toInteger(value) {
-        return parseInt(value, 10);
-    },
-
-    /**
-     * String to camelcase string
-     * @param {string} targetString - change target
-     * @returns {string}
-     * @private
-     */
-    toCamelCase(targetString) {
-        return targetString.replace(/-([a-z])/g, ($0, $1) => $1.toUpperCase());
-    },
-
-    /**
-     * Check browser file api support
-     * @returns {boolean}
-     * @private
-     */
-    isSupportFileApi() {
-        return !!(window.File && window.FileList && window.FileReader);
-    },
-
-    /**
-     * hex to rgb
-     * @param {string} color - hex color
-     * @param {string} alpha - color alpha value
-     * @returns {string} rgb expression
-     */
-    getRgb(color, alpha) {
-        if (color.length === 4) {
-            color = `${color}${color.slice(1, 4)}`;
-        }
-        const r = parseInt(color.slice(1, 3), 16);
-        const g = parseInt(color.slice(3, 5), 16);
-        const b = parseInt(color.slice(5, 7), 16);
-        const a = alpha || 1;
-
-        return `rgba(${r}, ${g}, ${b}, ${a})`;
-    },
-
-    /**
-     * send hostname
-     */
-    sendHostName() {
-        if (hostnameSent) {
-            return;
-        }
-        hostnameSent = true;
-
-        sendHostname('image-editor', 'UA-129999381-1');
-    },
-
-    /**
-     * Apply css resource
-     * @param {string} styleBuffer - serialized css text
-     * @param {string} tagId - style tag id
-     */
-    styleLoad(styleBuffer, tagId) {
-        const [head] = document.getElementsByTagName('head');
-        const linkElement = document.createElement('link');
-        const styleData = encodeURIComponent(styleBuffer);
-        if (tagId) {
-            linkElement.id = tagId;
-            // linkElement.id = 'tui-image-editor-theme-style';
-        }
-        linkElement.setAttribute('rel', 'stylesheet');
-        linkElement.setAttribute('type', 'text/css');
-        linkElement.setAttribute('href', `data:text/css;charset=UTF-8,${styleData}`);
-        head.appendChild(linkElement);
-    },
-
-    /**
-     * Get selector
-     * @param {HTMLElement} targetElement - target element
-     * @returns {Function} selector
-     */
-    getSelector(targetElement) {
-        return str => targetElement.querySelector(str);
-    },
-
-    /**
-     * Change base64 to blob
-     * @param {String} data - base64 string data
-     * @returns {Blob} Blob Data
-     */
-    base64ToBlob(data) {
-        const rImageType = /data:(image\/.+);base64,/;
-        let mimeString = '';
-        let raw, uInt8Array, i;
-
-        raw = data.replace(rImageType, (header, imageType) => {
-            mimeString = imageType;
-
-            return '';
-        });
-
-        raw = atob(raw);
-        const rawLength = raw.length;
-        uInt8Array = new Uint8Array(rawLength); // eslint-disable-line
-
-        for (i = 0; i < rawLength; i += 1) {
-            uInt8Array[i] = raw.charCodeAt(i);
-        }
-
-        return new Blob([uInt8Array], {type: mimeString});
-    },
-
-    /**
-     * Fix floating point diff.
-     * @param {number} value - original value
-     * @returns {number} fixed value
-     */
-    fixFloatingPoint(value) {
-        return Number(value.toFixed(FLOATING_POINT_DIGIT));
-    },
-
-    /**
-     * Assignment for destroying objects.
-     * @param {Object} targetObject - object to be removed.
-     */
-    assignmentForDestroy(targetObject) {
-        forEach(targetObject, (value, key) => {
-            targetObject[key] = null;
-        });
-    },
-
-    /**
-     * Make class name for ui
-     * @param {String} str  - main string of className
-     * @param {String} prefix - prefix string of className
-     * @returns {String} class name
-     */
-    cls(str = '', prefix = '') {
-        if (str.charAt(0) === '.') {
-            return `.${CSS_PREFIX}${prefix}${str.slice(1)}`;
-        }
-
-        return `${CSS_PREFIX}${prefix}${str}`;
->>>>>>> f39c666b
     }
 
     return props;
@@ -420,4 +205,18 @@
     forEach(targetObject, (value, key) => {
         targetObject[key] = null;
     });
+}
+
+/**
+ * Make class name for ui
+ * @param {String} str  - main string of className
+ * @param {String} prefix - prefix string of className
+ * @returns {String} class name
+ */
+export function cls(str = '', prefix = '') {
+    if (str.charAt(0) === '.') {
+        return `.${CSS_PREFIX}${prefix}${str.slice(1)}`;
+    }
+
+    return `${CSS_PREFIX}${prefix}${str}`;
 }