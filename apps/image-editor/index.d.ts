<<<<<<< HEAD
// Type definitions for TOAST UI Image Editor v3.14.1
=======
// Type definitions for TOAST UI Image Editor v3.14.2
>>>>>>> d53f2944
// TypeScript Version: 3.2.2

declare namespace tuiImageEditor {
  type AngleType = number;

  interface IThemeConfig {
    'common.bi.image'?: string;
    'common.bisize.width'?: string;
    'common.bisize.height'?: string;
    'common.backgroundImage'?: string;
    'common.backgroundColor'?: string;
    'common.border'?: string;
    'header.backgroundImage'?: string;
    'header.backgroundColor'?: string;
    'header.border'?: string;
    'loadButton.backgroundColor'?: string;
    'loadButton.border'?: string;
    'loadButton.color'?: string;
    'loadButton.fontFamily'?: string;
    'loadButton.fontSize'?: string;
    'downloadButton.backgroundColor'?: string;
    'downloadButton.border'?: string;
    'downloadButton.color'?: string;
    'downloadButton.fontFamily'?: string;
    'downloadButton.fontSize'?: string;
    'menu.normalIcon.path'?: string;
    'menu.normalIcon.name'?: string;
    'menu.activeIcon.path'?: string;
    'menu.activeIcon.name'?: string;
    'menu.iconSize.width'?: string;
    'menu.iconSize.height'?: string;
    'submenu.backgroundColor'?: string;
    'submenu.partition.color'?: string;
    'submenu.normalIcon.path'?: string;
    'submenu.normalIcon.name'?: string;
    'submenu.activeIcon.path'?: string;
    'submenu.activeIcon.name'?: string;
    'submenu.iconSize.width'?: string;
    'submenu.iconSize.height'?: string;
    'submenu.normalLabel.color'?: string;
    'submenu.normalLabel.fontWeight'?: string;
    'submenu.activeLabel.color'?: string;
    'submenu.activeLabel.fontWeight'?: string;
    'checkbox.border'?: string;
    'checkbox.backgroundColor'?: string;
    'range.pointer.color'?: string;
    'range.bar.color'?: string;
    'range.subbar.color'?: string;
    'range.value.color'?: string;
    'range.value.fontWeight'?: string;
    'range.value.fontSize'?: string;
    'range.value.border'?: string;
    'range.value.backgroundColor'?: string;
    'range.title.color'?: string;
    'range.title.fontWeight'?: string;
    'colorpicker.button.border'?: string;
    'colorpicker.title.color'?: string;
  }

  interface IIconInfo {
    [propName: string]: string;
  }

  interface IIconOptions {
    fill?: string;
    left?: number;
    top?: number;
  }

  interface IShapeOptions {
    fill?: string;
    stroke?: string;
    strokeWidth?: number;
    width?: number;
    height?: number;
    rx?: number;
    ry?: number;
    left?: number;
    top?: number;
    isRegular?: boolean;
  }

  interface IGenerateTextOptions {
    styles?: ITextStyleConfig;
    position?: {
      x: number;
      y: number;
    };
  }

  interface ITextStyleConfig {
    fill?: string;
    fontFamily?: string;
    fontSize?: number;
    fontStyle?: string;
    fontWeight?: string;
    textAlign?: string;
    textDecoration?: string;
  }

  interface IRectConfig {
    left: number;
    top: number;
    width: number;
    height: number;
  }

  interface ICanvasSize {
    width: number;
    height: number;
  }

  interface IBrushOptions {
    width: number;
    color: string;
  }

  interface IPositionConfig {
    x: number;
    y: number;
    originX: string;
    originY: string;
  }

  interface IToDataURLOptions {
    format?: string;
    quality?: number;
    multiplier?: number;
    left?: number;
    top?: number;
    width?: number;
    height?: number;
  }

  interface IGraphicObjectProps {
    id?: number;
    type?: string;
    text?: string;
    left?: string | number;
    top?: string | number;
    width?: string | number;
    height?: string | number;
    fill?: string;
    stroke?: string;
    strokeWidth?: string | number;
    fontFamily?: string;
    fontSize?: number;
    fontStyle?: string;
    fontWeight?: string;
    textAlign?: string;
    textDecoration?: string;
    opacity?: number;
    [propName: string]: number | string | boolean | undefined;
  }

  interface IIncludeUIOptions {
    loadImage?: {
      path: string;
      name: string;
    };
    theme?: IThemeConfig;
    menu?: string[];
    initMenu?: string;
    uiSize?: {
      width: string;
      height: string;
    };
    menuBarPosition?: string;
    usageStatistics?: boolean;
  }

  interface ISelectionStyleConfig {
    cornerStyle?: string;
    cornerSize?: number;
    cornerColor?: string;
    cornerStrokeColor?: string;
    transparentCorners?: boolean;
    lineWidth?: number;
    borderColor?: string;
    rotatingPointOffset?: number;
  }

  interface IObjectProps {
    // icon, shape
    fill: string;
    height: number;
    id: number;
    left: number;
    opacity: number;
    stroke: string | null;
    strokeWidth: number | null;
    top: number;
    type: string;
    width: number;
  }

  interface ITextObjectProps extends IObjectProps {
    fontFamily: string;
    fontSize: string;
    fontStyle: string;
    text: string;
    textAlign: string;
    textDecoration: string;
  }

  interface IFilterResolveObject {
    type: string;
    action: string;
  }

  interface ICropResolveObject {
    oldWidth: number;
    oldHeight: number;
    newWidth: number;
    newHeight: number;
  }

  interface IFlipXYResolveObject {
    flipX: boolean;
    flipY: boolean;
    angle: AngleType;
  }

  interface IOptions {
    includeUI?: IIncludeUIOptions;
    cssMaxWidth?: number;
    cssMaxHeight?: number;
    usageStatistics?: boolean;
    selectionStyle?: ISelectionStyleConfig;
  }

  interface IUIDimension {
    height?: string;
    width?: string;
  }

  interface IImageDimension {
    oldHeight?: number;
    oldWidth?: number;
    newHeight?: number;
    newWidth?: number;
  }

  interface IEditorSize {
    uiSize?: IUIDimension;
    imageSize?: IImageDimension;
  }

  interface UI {
    resizeEditor(dimension: IEditorSize): Promise<void>;
  }

  class ImageEditor {
    constructor(wrapper: string | Element, options: IOptions);
    public ui: UI;

    public addIcon(type: string, options?: IIconOptions): Promise<IObjectProps>;
    public addImageObject(imgUrl: string): Promise<void>;
    public addShape(type: string, options?: IShapeOptions): Promise<IObjectProps>;
    public addText(text: string, options?: IGenerateTextOptions): Promise<ITextObjectProps>;
    public applyFilter(
      type: string,
      options?: {
        maskObjId: number;
      },
      isSilent?: boolean
    ): Promise<IFilterResolveObject>;
    public changeCursor(cursorType: string): void;
    public changeIconColor(id: number, color: string): Promise<void>;
    public changeSelectableAll(selectable: boolean): void;
    public changeShape(id: number, options?: IShapeOptions, isSilent?: boolean): Promise<void>;
    public changeText(id: number, text?: string): Promise<void>;
    public changeTextStyle(
      id: number,
      styleObj: ITextStyleConfig,
      isSilent?: boolean
    ): Promise<void>;
    public clearObjects(): Promise<void>;
    public clearRedoStack(): void;
    public clearUndoStack(): void;
    public crop(rect: IRectConfig): Promise<ICropResolveObject>;
    public deactivateAll(): void;
    public destroy(): void;
    public discardSelection(): void;
    public flipX(): Promise<IFlipXYResolveObject>;
    public flipY(): Promise<IFlipXYResolveObject>;
    public getCanvasSize(): ICanvasSize;
    public getCropzoneRect(): IRectConfig;
    public getDrawingMode(): string;
    public getImageName(): string;
    public getObjectPosition(id: number, originX: string, originY: string): ICanvasSize;
    public getObjectProperties(
      id: number,
      keys: string | string[] | IGraphicObjectProps
    ): IGraphicObjectProps;
    public hasFilter(type: string): boolean;
    public isEmptyRedoStack(): boolean;
    public isEmptyUndoStack(): boolean;
    public loadImageFromFile(imgFile: File, imageName?: string): Promise<ICropResolveObject>;
    public loadImageFromURL(url: string, imageName?: string): Promise<ICropResolveObject>;
    public redo(): Promise<any>;
    public registerIcons(infos: IIconInfo): void;
    public removeActiveObject(): void;
    public removeFilter(type?: string): Promise<IFilterResolveObject>;
    public removeObject(id: number): Promise<void>;
    public resetFlip(): Promise<IFlipXYResolveObject>;
    public resizeCanvasDimension(dimension: ICanvasSize): Promise<void>;
    public rotate(angle: AngleType, isSilent?: boolean): Promise<AngleType>;
    public setAngle(angle: AngleType, isSilent?: boolean): Promise<AngleType>;
    public setBrush(option: IBrushOptions): void;
    public setCropzoneRect(mode?: number): void;
    public setDrawingShape(type: string, options?: IShapeOptions): void;
    public setObjectPosition(id: number, posInfo?: IPositionConfig): Promise<void>;
    public setObjectProperties(id: number, keyValue?: IGraphicObjectProps): Promise<void>;
    public setObjectPropertiesQuietly(id: number, keyValue?: IGraphicObjectProps): Promise<void>;
    public startDrawingMode(mode: string, option?: { width?: number; color?: string }): boolean;
    public stopDrawingMode(): void;
    public toDataURL(options?: IToDataURLOptions): string;
    public undo(): Promise<any>;
    public on(eventName: string, handler: (...args: any[]) => void): void;
  }
}

declare module 'tui-image-editor' {
  export = tuiImageEditor.ImageEditor;
}<|MERGE_RESOLUTION|>--- conflicted
+++ resolved
@@ -1,8 +1,4 @@
-<<<<<<< HEAD
-// Type definitions for TOAST UI Image Editor v3.14.1
-=======
 // Type definitions for TOAST UI Image Editor v3.14.2
->>>>>>> d53f2944
 // TypeScript Version: 3.2.2
 
 declare namespace tuiImageEditor {
